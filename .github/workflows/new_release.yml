--- conflicted
+++ resolved
@@ -52,19 +52,11 @@
       - name: Build binary wheel and a source tarball
         run: |
           python setup.py sdist bdist_wheel
-<<<<<<< HEAD
-      - name: Publish distribution to Test PyPI
-        uses: pypa/gh-action-pypi-publish@release/v1
-        with:
-          password: ${{ secrets.PYPI_TEST_API_TOKEN }}
-          repository_url: https://test.pypi.org/legacy/
-=======
 #      - name: Publish distribution to Test PyPI
 #        uses: pypa/gh-action-pypi-publish@release/v1
 #        with:
 #          password: ${{ secrets.PYPI_TEST_API_TOKEN }}
 #          repository-url: https://test.pypi.org/legacy/
->>>>>>> 1a20e2dc
       - name: Publish distribution to PyPI
         uses: pypa/gh-action-pypi-publish@release/v1
         with:
