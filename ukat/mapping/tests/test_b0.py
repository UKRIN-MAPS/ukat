--- conflicted
+++ resolved
@@ -1,6 +1,5 @@
 import numpy as np
 import pytest
-<<<<<<< HEAD
 from ukat.mapping.b0 import B0
 from ukat.utils import arraystats
 
@@ -103,108 +102,4 @@
             B0(self.correct_array, 3.2)
         # String
         with pytest.raises(ValueError):
-            B0(self.correct_array, "abcdef")
-=======
-from ukat.mapping.b0 import b0map
-from ukat.utils import arraystats
-
-# Gold standard: [mean, std, min, max] of B0 when input = `correct_array`
-# if correct_array is wrapped
-# gold_standard = [53.0516476972, 0, 53.0516476972, 53.0516476972]
-gold_standard = [0.0, 0.0, 0.0, 0.0]
-
-# Create arrays for testing
-# `correct_array` is wrapped using the algorithm used to generate test data in
-# https://scikit-image.org/docs/dev/auto_examples/filters/plot_phase_unwrap.html
-correct_array = np.arange(200).reshape((10, 10, 2))
-
-one_echo_array = np.arange(100).reshape((10, 10, 1))
-multiple_echoes_array = (np.concatenate((correct_array,
-                         np.arange(300).reshape((10, 10, 3))), axis=2))
-five_dim_array = np.arange(20000).reshape((10, 10, 10, 10, 2))
-correct_echo_list = [4, 7]
-one_echo_list = [4]
-multiple_echo_list = [1, 2, 3, 4, 5]
-
-
-def test_b0map_values():
-    b0_map_calculated = b0map(correct_array, correct_echo_list)
-    b0map_stats = arraystats.ArrayStats(b0_map_calculated).calculate()
-    np.testing.assert_allclose([b0map_stats["mean"], b0map_stats["std"],
-                                b0map_stats["min"], b0map_stats["max"]],
-                                gold_standard, rtol=1e-7, atol=1e-9)
-
-
-def test_array_input_output_shapes():
-    output_array_1 = b0map(correct_array, correct_echo_list)
-    output_array_2 = b0map(multiple_echoes_array, multiple_echo_list)
-    assert np.shape(output_array_1) == np.shape(output_array_2)
-    assert np.shape(output_array_1) == (10, 10)
-
-
-def test_echo_list_lengths():
-    output_array_1 = b0map(correct_array, correct_echo_list)
-    output_array_2 = b0map(multiple_echoes_array, multiple_echo_list)
-    output_array_3 = b0map(correct_array, multiple_echo_list)
-    output_array_4 = b0map(multiple_echoes_array, correct_echo_list)
-    assert (output_array_1 == output_array_4).all()
-    assert (output_array_2 == output_array_3).all()
-
-
-def test_b0map_difference():
-    difference_result = b0map(np.concatenate((one_echo_array, one_echo_array),
-                              axis=2), correct_echo_list)
-    assert (difference_result == np.zeros((10, 10))).all()
-
-
-def test_unwrap_phase_flag():
-    wrapped_array = np.angle(np.exp(1j * correct_array))
-    unwrapped = b0map(wrapped_array, correct_echo_list)
-    wrapped = b0map(wrapped_array, correct_echo_list,
-                    unwrap=False)
-    assert (unwrapped != wrapped).any()
-
-
-def test_array_ndims():
-    with pytest.raises(ValueError):
-        b0map(five_dim_array, correct_echo_list)
-
-
-def test_one_echo_errors():
-    with pytest.raises(IndexError):
-        b0map(correct_array, one_echo_list)
-    with pytest.raises(IndexError):
-        b0map(one_echo_array, correct_echo_list)
-    with pytest.raises(IndexError):
-        b0map(one_echo_array, one_echo_list)
-
-
-def test_pixel_array_type_assertion():
-    # Empty array
-    with pytest.raises(IndexError):
-        b0map(np.array([]), correct_echo_list)
-    # No input argument
-    with pytest.raises(TypeError):
-        b0map(None, correct_echo_list)
-    # List
-    with pytest.raises(TypeError):
-        b0map(list([-5, -4, -3, -2, -1, 0, 1, 2, 3, 4, 5]), correct_echo_list)
-    # String
-    with pytest.raises(TypeError):
-        b0map("abcdef", correct_echo_list)
-
-
-def test_echo_list_type_assertion():
-    # Empty list
-    with pytest.raises(IndexError):
-        b0map(correct_array, np.array([]))
-    # No input argument
-    with pytest.raises(TypeError):
-        b0map(correct_array, None)
-    # Float
-    with pytest.raises(TypeError):
-        b0map(correct_array, 3.2)
-    # String
-    with pytest.raises(TypeError):
-        b0map(correct_array, "abcdef")
->>>>>>> ca2dcf52
+            B0(self.correct_array, "abcdef")