"""Data fetcher module. Do not move this file from `data` folder.

The data fetcher function names match the directory structure of the test data.
For example, to load data in the `data/dwi/ge` directory, there should be a
fetcher function named `dwi_ge`.

"""

import os
import json
import numpy as np
import nibabel as nib
from dipy.io import read_bvals_bvecs

DIR_DATA = os.path.dirname(os.path.realpath(__file__))


def get_filepaths(directory, expected_filenames):
    """Get filepaths in directory; check their names match expected_filenames

    Parameters
    ----------
    directory : str
        full path to directory
    expected_filenames : list
        list of strings with expected file names

    Returns
    -------
    list
        list of strings with full paths to files (sorted alphabetically)

    """
    # Ensure expected_filenames is sorted alphabetically
    expected_filenames = sorted(expected_filenames)

    # Get filenames in directory ensuring alphabetical order
    filenames = sorted(os.listdir(directory))

    # Ignore "__init__.py" files
    if "__init__.py" in filenames:
        filenames.remove("__init__.py")

    # Check filenames match expected_filenames
    not_match_msg = (f"Expected files in {directory}:\n{expected_filenames}\n"
                     f"This doesn't match the found files:\n{filenames}")
    assert (filenames == expected_filenames), not_match_msg

    # Make list of file paths
    filepaths = []
    for filename in filenames:
        filepaths.append(os.path.join(directory, filename))

    return filepaths


def dwi_ge():
    """Fetches dwi/ge dataset

    Returns
    -------
    numpy.ndarray
        image data
    numpy.ndarray
        affine matrix for image data
    numpy.ndarray
        array of b-values
    numpy.ndarray
        array of b-vectors

    """

    # Initialise hard-coded list of file names that are the expected files
    # in this test dataset. If the actual files in the directory don't match
    # this list this means that the test dataset has been corrupted.
    expected_filenames = ['00014__Cor_DWI_RT.bval',
                          '00014__Cor_DWI_RT.bvec',
                          '00014__Cor_DWI_RT.json',
                          '00014__Cor_DWI_RT.nii.gz',
                          'box_01.nii.gz',
                          'box_02.nii.gz',
                          'box_check.png']

    # Initialise path to dwi/ge
    dir_dwi_ge = os.path.join(DIR_DATA, "dwi", "ge")

    # Get filepaths in directory and check their names match expected_filenames
    filepaths = get_filepaths(dir_dwi_ge, expected_filenames)

    # Read bvals, bvecs, and DWI data into numpy arrays
    bval_path = filepaths[0]
    bvec_path = filepaths[1]
    nii_path = filepaths[3]

    bvals, bvecs = read_bvals_bvecs(bval_path, bvec_path)
    nii = nib.load(nii_path)

    data = nii.get_fdata()
    affine = nii.affine

    return data, affine, bvals, bvecs


def r2star_ge():
    """Fetches r2star/ge dataset

    Returns
    -------
    numpy.ndarray
        image data
    numpy.ndarray
        affine matrix for image data
    numpy.ndarray
        array of echo times, in seconds

    """

    # Initialise hard-coded list of file names that are the expected files
    # in this test dataset. If the actual files in the directory don't match
    # this list this means that the test dataset has been corrupted.
    # Note that these file names are sorted alphabetically and not sorted by
    # increasing echo time. The sort by echo time will be done later below.
    expected_filenames = ['00016__InPhase_Cor_R2_Mapping_BH_+_phase_e1.json',
                          '00016__InPhase_Cor_R2_Mapping_BH_+_phase_e1.nii.gz',
                          '00016__InPhase_Cor_R2_Mapping_BH_+_phase_e10.json',
                          '00016__InPhase_Cor_R2_Mapping_BH_+_phase_e10.nii.gz',
                          '00016__InPhase_Cor_R2_Mapping_BH_+_phase_e11.json',
                          '00016__InPhase_Cor_R2_Mapping_BH_+_phase_e11.nii.gz',
                          '00016__InPhase_Cor_R2_Mapping_BH_+_phase_e12.json',
                          '00016__InPhase_Cor_R2_Mapping_BH_+_phase_e12.nii.gz',
                          '00016__InPhase_Cor_R2_Mapping_BH_+_phase_e2.json',
                          '00016__InPhase_Cor_R2_Mapping_BH_+_phase_e2.nii.gz',
                          '00016__InPhase_Cor_R2_Mapping_BH_+_phase_e3.json',
                          '00016__InPhase_Cor_R2_Mapping_BH_+_phase_e3.nii.gz',
                          '00016__InPhase_Cor_R2_Mapping_BH_+_phase_e4.json',
                          '00016__InPhase_Cor_R2_Mapping_BH_+_phase_e4.nii.gz',
                          '00016__InPhase_Cor_R2_Mapping_BH_+_phase_e5.json',
                          '00016__InPhase_Cor_R2_Mapping_BH_+_phase_e5.nii.gz',
                          '00016__InPhase_Cor_R2_Mapping_BH_+_phase_e6.json',
                          '00016__InPhase_Cor_R2_Mapping_BH_+_phase_e6.nii.gz',
                          '00016__InPhase_Cor_R2_Mapping_BH_+_phase_e7.json',
                          '00016__InPhase_Cor_R2_Mapping_BH_+_phase_e7.nii.gz',
                          '00016__InPhase_Cor_R2_Mapping_BH_+_phase_e8.json',
                          '00016__InPhase_Cor_R2_Mapping_BH_+_phase_e8.nii.gz',
                          '00016__InPhase_Cor_R2_Mapping_BH_+_phase_e9.json',
                          '00016__InPhase_Cor_R2_Mapping_BH_+_phase_e9.nii.gz']

    # Initialise path to r2star/ge
    dir_r2star_ge = os.path.join(DIR_DATA, "r2star", "ge")

    # Get filepaths in directory and check their names match expected_filenames
    filepaths = get_filepaths(dir_r2star_ge, expected_filenames)

    # Load magnitude data and corresponding echo times (in the orig)
    image = []
    echo_list = []
    for filepath in filepaths:

        if filepath.endswith(".nii.gz"):

            # Load NIfTI and only save the magnitude data (index 0)
            data = nib.load(filepath)
            image.append(data.get_fdata()[..., 0])

        elif filepath.endswith(".json"):

            # Retrieve list of echo times in the original order
            with open(filepath, 'r') as json_file:
                hdr = json.load(json_file)
            echo_list.append(hdr['EchoTime'])

    # Move echo dimension to 4th dimension
    image = np.moveaxis(np.array(image), 0, -1)
    echo_list = np.array(echo_list)

    # Sort by increasing echo time
    sort_idxs = np.argsort(echo_list)
    echo_list = echo_list[sort_idxs]
    image = image[..., sort_idxs]

    return image, data.affine, echo_list


def r2star_siemens():
    """Fetches r2star/siemens dataset

    Returns
    -------
    numpy.ndarray
        image data
    numpy.ndarray
        affine matrix for image data
    numpy.ndarray
        array of echo times, in seconds

    """

    # Initialise hard-coded list of file names that are the expected files
    # in this test dataset. If the actual files in the directory don't match
    # this list this means that the test dataset has been corrupted.
    # Note that these file names are sorted alphabetically and not sorted by
    # increasing echo time. The sort by echo time will be done later below.
    expected_filenames = ['00025__bh3x_r2star_inphase_volume_e1.json',
                          '00025__bh3x_r2star_inphase_volume_e1.nii.gz',
                          '00025__bh3x_r2star_inphase_volume_e10.json',
                          '00025__bh3x_r2star_inphase_volume_e10.nii.gz',
                          '00025__bh3x_r2star_inphase_volume_e11.json',
                          '00025__bh3x_r2star_inphase_volume_e11.nii.gz',
                          '00025__bh3x_r2star_inphase_volume_e12.json',
                          '00025__bh3x_r2star_inphase_volume_e12.nii.gz',
                          '00025__bh3x_r2star_inphase_volume_e2.json',
                          '00025__bh3x_r2star_inphase_volume_e2.nii.gz',
                          '00025__bh3x_r2star_inphase_volume_e3.json',
                          '00025__bh3x_r2star_inphase_volume_e3.nii.gz',
                          '00025__bh3x_r2star_inphase_volume_e4.json',
                          '00025__bh3x_r2star_inphase_volume_e4.nii.gz',
                          '00025__bh3x_r2star_inphase_volume_e5.json',
                          '00025__bh3x_r2star_inphase_volume_e5.nii.gz',
                          '00025__bh3x_r2star_inphase_volume_e6.json',
                          '00025__bh3x_r2star_inphase_volume_e6.nii.gz',
                          '00025__bh3x_r2star_inphase_volume_e7.json',
                          '00025__bh3x_r2star_inphase_volume_e7.nii.gz',
                          '00025__bh3x_r2star_inphase_volume_e8.json',
                          '00025__bh3x_r2star_inphase_volume_e8.nii.gz',
                          '00025__bh3x_r2star_inphase_volume_e9.json',
                          '00025__bh3x_r2star_inphase_volume_e9.nii.gz']

    # Initialise path to r2star/siemens
    dir_r2star_siemens = os.path.join(DIR_DATA, "r2star", "siemens")

    # Get filepaths in directory and check their names match expected_filenames
    filepaths = get_filepaths(dir_r2star_siemens, expected_filenames)

    # Load magnitude data and corresponding echo times (in the orig)
    image = []
    echo_list = []
    for filepath in filepaths:

        if filepath.endswith(".nii.gz"):

            # Load NIfTI and only save the magnitude data (index 0)
            data = nib.load(filepath)
            image.append(data.get_fdata())

        elif filepath.endswith(".json"):

            # Retrieve list of echo times in the original order
            with open(filepath, 'r') as json_file:
                hdr = json.load(json_file)
            echo_list.append(hdr['EchoTime'])

    # Move echo dimension to 4th dimension
    image = np.moveaxis(np.array(image), 0, -1)
    echo_list = np.array(echo_list)

    # Sort by increasing echo time
    sort_idxs = np.argsort(echo_list)
    echo_list = echo_list[sort_idxs]
    image = image[:, :, :, sort_idxs]

    return image, data.affine, echo_list


def r2star_philips():
    """Fetches r2star/philips dataset

    Returns
    -------
    numpy.ndarray
        image data
    numpy.ndarray
        affine matrix for image data
    numpy.ndarray
        array of echo times, in seconds

    """

    # Initialise hard-coded list of file names that are the expected files
    # in this test dataset. If the actual files in the directory don't match
    # this list this means that the test dataset has been corrupted.
    # Note that these file names are sorted alphabetically and not sorted by
    # increasing echo time. The sort by echo time will be done later below.

    expected_filenames = [
        '01401__Kidney_T2star_m-FFE_3x3x5_SPIR_volume_inphase_e1.json',
        '01401__Kidney_T2star_m-FFE_3x3x5_SPIR_volume_inphase_e1.nii.gz',
        '01401__Kidney_T2star_m-FFE_3x3x5_SPIR_volume_inphase_e10.json',
        '01401__Kidney_T2star_m-FFE_3x3x5_SPIR_volume_inphase_e10.nii.gz',
        '01401__Kidney_T2star_m-FFE_3x3x5_SPIR_volume_inphase_e11.json',
        '01401__Kidney_T2star_m-FFE_3x3x5_SPIR_volume_inphase_e11.nii.gz',
        '01401__Kidney_T2star_m-FFE_3x3x5_SPIR_volume_inphase_e12.json',
        '01401__Kidney_T2star_m-FFE_3x3x5_SPIR_volume_inphase_e12.nii.gz',
        '01401__Kidney_T2star_m-FFE_3x3x5_SPIR_volume_inphase_e13.json',
        '01401__Kidney_T2star_m-FFE_3x3x5_SPIR_volume_inphase_e13.nii.gz',
        '01401__Kidney_T2star_m-FFE_3x3x5_SPIR_volume_inphase_e3.json',
        '01401__Kidney_T2star_m-FFE_3x3x5_SPIR_volume_inphase_e3.nii.gz',
        '01401__Kidney_T2star_m-FFE_3x3x5_SPIR_volume_inphase_e4.json',
        '01401__Kidney_T2star_m-FFE_3x3x5_SPIR_volume_inphase_e4.nii.gz',
        '01401__Kidney_T2star_m-FFE_3x3x5_SPIR_volume_inphase_e5.json',
        '01401__Kidney_T2star_m-FFE_3x3x5_SPIR_volume_inphase_e5.nii.gz',
        '01401__Kidney_T2star_m-FFE_3x3x5_SPIR_volume_inphase_e6.json',
        '01401__Kidney_T2star_m-FFE_3x3x5_SPIR_volume_inphase_e6.nii.gz',
        '01401__Kidney_T2star_m-FFE_3x3x5_SPIR_volume_inphase_e7.json',
        '01401__Kidney_T2star_m-FFE_3x3x5_SPIR_volume_inphase_e7.nii.gz',
        '01401__Kidney_T2star_m-FFE_3x3x5_SPIR_volume_inphase_e8.json',
        '01401__Kidney_T2star_m-FFE_3x3x5_SPIR_volume_inphase_e8.nii.gz',
        '01401__Kidney_T2star_m-FFE_3x3x5_SPIR_volume_inphase_e9.json',
        '01401__Kidney_T2star_m-FFE_3x3x5_SPIR_volume_inphase_e9.nii.gz']

    # Initialise path to r2star/philips
    dir_r2star_philips = os.path.join(DIR_DATA, "r2star", "philips")

    # Get filepaths in directory and check their names match expected_filenames
    filepaths = get_filepaths(dir_r2star_philips, expected_filenames)

    # Load magnitude data and corresponding echo times (in the orig)
    image = []
    echo_list = []
    for filepath in filepaths:

        if filepath.endswith(".nii.gz"):

            # Load NIfTI and only save the magnitude data (index 0)
            data = nib.load(filepath)
            image.append(data.get_fdata())

        elif filepath.endswith(".json"):

            # Retrieve list of echo times in the original order
            with open(filepath, 'r') as json_file:
                hdr = json.load(json_file)
            echo_list.append(hdr["EchoTime"])

    # Move echo dimension to 4th dimension
    image = np.moveaxis(np.array(image), 0, -1)
    echo_list = np.array(echo_list)

    # Sort by increasing echo time
    sort_idxs = np.argsort(echo_list)
    echo_list = echo_list[sort_idxs]
    image = image[:, :, :, sort_idxs]

    return image, data.affine, echo_list


def b0_ge():
    """Fetches b0/ge dataset

    Returns
    -------
    numpy.ndarray
        image data - Magnitude
    numpy.ndarray
        image data - Phase
    numpy.ndarray
        affine matrix for image data
    numpy.ndarray
        array of echo times, in seconds

    """

    # Initialise hard-coded list of file names that are the expected files
    # in this test dataset. If the actual files in the directory don't match
    # this list this means that the test dataset has been corrupted.
    # Note that these file names are sorted alphabetically and not sorted by
    # increasing echo time. The sort by echo time will be done later below.
    expected_filenames = ['00009__3D_B0_map_VOL_e1.json',
                          '00009__3D_B0_map_VOL_e1.nii.gz',
                          '00009__3D_B0_map_VOL_e2.json',
                          '00009__3D_B0_map_VOL_e2.nii.gz']

    # Initialise path to b0/ge
    dir_b0_ge = os.path.join(DIR_DATA, "b0", "ge")

    # Get filepaths in directory and check their names match expected_filenames
    filepaths = get_filepaths(dir_b0_ge, expected_filenames)

    # Load magnitude, real and imaginary data and corresponding echo times
    magnitude = []
    real = []
    imaginary = []
    echo_list = []
    for filepath in filepaths:

        if filepath.endswith(".nii.gz"):

            # Load NIfTI and save the magnitude data (index 0)
            data = nib.load(filepath)
            magnitude.append(data.get_fdata()[..., 0])
            # Save the real data (index 1) - I STILL NEED TO CONFIRM!
            real.append(data.get_fdata()[..., 1])
            # Save the imaginary data (index 2) - I STILL NEED TO CONFIRM!
            imaginary.append(data.get_fdata()[..., 2])

        elif filepath.endswith(".json"):

            # Retrieve list of echo times in the original order
            with open(filepath, 'r') as json_file:
                hdr = json.load(json_file)
            echo_list.append(hdr['EchoTime'])

    # Move echo dimension to 4th dimension
    magnitude = np.moveaxis(np.array(magnitude), 0, -1)
    real = np.moveaxis(np.array(real), 0, -1)
    imaginary = np.moveaxis(np.array(imaginary), 0, -1)

    # Calculate Phase image => tan-1(Im/Re)
    # np.negative is used to change the sign - as discussed with Andy Priest
    phase = np.negative(np.arctan2(imaginary, real))

    echo_list = np.array(echo_list)

    # Sort by increasing echo time
    sort_idxs = np.argsort(echo_list)
    echo_list = echo_list[sort_idxs]
    magnitude = magnitude[..., sort_idxs]
    phase = phase[..., sort_idxs]

    return magnitude, phase, data.affine, echo_list


def _load_b0_siemens_philips(filepaths):
    """General function to retrieve siemens b0 data from list of filepaths

    Returns
    -------
    numpy.ndarray
        image data - Magnitude
    numpy.ndarray
        image data - Phase
    numpy.ndarray
        affine matrix for image data
    numpy.ndarray
        array of echo times, in seconds

    """
    # Load magnitude, real and imaginary data and corresponding echo times
    data = []
    affines = []
    image_types = []
    echo_times = []

    for filepath in filepaths:

        if filepath.endswith(".nii.gz"):
            # Load data in NIfTI files
            nii = nib.load(filepath)
            data.append(nii.get_fdata())
            affines.append(nii.affine)

            # Load necessary information from corresponding .json files
            json_path = filepath.replace(".nii.gz", ".json")
            with open(json_path, 'r') as json_file:
                hdr = json.load(json_file)
                image_types.append(hdr['ImageType'])
                echo_times.append(hdr['EchoTime'])

    # Sort by increasing echo time
    sort_idxs = np.argsort(echo_times)
    data = np.array([data[i] for i in sort_idxs])
    echo_times = np.array([echo_times[i] for i in sort_idxs])
    image_types = [image_types[i] for i in sort_idxs]

    # Move measurements (time) dimension to 4th dimension
    data = np.moveaxis(data, 0, -1)

    # Separate magnitude and phase images
    magnitude_idxs = ["M" in i for i in image_types]
    phase_idxs = ["P" in i for i in image_types]

    magnitude = data[..., magnitude_idxs]
    phase = data[..., phase_idxs]

    echo_times_magnitude = echo_times[magnitude_idxs]
    echo_times_phase = echo_times[phase_idxs]

    # Assign unique echo times for output
    echo_times_are_equal = (echo_times_magnitude == echo_times_phase).all()
    if echo_times_are_equal:
        echo_times = echo_times_magnitude
    else:
        raise ValueError("Magnitude and phase echo times must be equal")

    # If all affines are equal, initialise the affine for output
    affines_are_equal = (np.array([i == affines[0] for i in affines])).all()
    if affines_are_equal:
        affine = affines[0]
    else:
        raise ValueError("Affine matrices of input data are not all equal")

    return magnitude, phase, affine, echo_times


def b0_siemens(dataset_id):
    """Fetches b0/siemens_{dataset_id} dataset

    dataset_id : int
        Number of the dataset to load:
        - dataset_id = 1 to load "b0\siemens_1"
        - dataset_id = 2 to load "b0\siemens_2"

    Returns
    -------
    See outputs of _load_b0_siemens_philips

    """

    POSSIBLE_DATASET_IDS = [1, 2]

    # Initialise hard-coded list of file names that are the expected files
    # in the test dataset. If the actual files in the directory don't match
    # this list this means that the test dataset has been corrupted.
    # Note these file names are sorted alphabetically and may not be sorted
    # by increasing echo time. The sort by echo time will be done later below.
    if dataset_id == 1:
        expected_filenames = ['00010__bh_b0map_3D_default_e1.json',
                              '00010__bh_b0map_3D_default_e1.nii.gz',
                              '00010__bh_b0map_3D_default_e2.json',
                              '00010__bh_b0map_3D_default_e2.nii.gz',
                              '00011__bh_b0map_3D_default_e1.json',
                              '00011__bh_b0map_3D_default_e1.nii.gz',
                              '00011__bh_b0map_3D_default_e2.json',
                              '00011__bh_b0map_3D_default_e2.nii.gz']
    elif dataset_id == 2:
        expected_filenames = ['00044__bh_b0map_fa3_default_e1.json',
                              '00044__bh_b0map_fa3_default_e1.nii.gz',
                              '00044__bh_b0map_fa3_default_e2.json',
                              '00044__bh_b0map_fa3_default_e2.nii.gz',
                              '00045__bh_b0map_fa3_default_e1.json',
                              '00045__bh_b0map_fa3_default_e1.nii.gz',
                              '00045__bh_b0map_fa3_default_e2.json',
                              '00045__bh_b0map_fa3_default_e2.nii.gz']
    else:
        error_msg = f"`dataset_id` must be one of {POSSIBLE_DATASET_IDS}"
        raise ValueError(error_msg)

    # Initialise path to b0/siemens_{dataset_id}
    dir_b0_siemens = os.path.join(DIR_DATA, "b0", "siemens" + f"_{dataset_id}")

    # Get filepaths in directory and check their names match expected_filenames
    filepaths = get_filepaths(dir_b0_siemens, expected_filenames)

    # Load data
    magnitude, phase, affine, echo_times = _load_b0_siemens_philips(filepaths)

    return magnitude, phase, affine, echo_times


def b0_philips(dataset_id):
    """Fetches b0/philips_{dataset_id} dataset

    dataset_id : int
        Number of the dataset to load:
        - dataset_id = 1 to load "b0\philips_1"
        - dataset_id = 2 to load "b0\philips_2"

    Returns
    -------
    See outputs of _load_b0_siemens_philips

    """

    POSSIBLE_DATASET_IDS = [1, 2]

    # Initialise hard-coded list of file names that are the expected files
    # in the test dataset. If the actual files in the directory don't match
    # this list this means that the test dataset has been corrupted.
    # Note these file names are sorted alphabetically and may not be sorted
    # by increasing echo time. The sort by echo time will be done later below.
    if dataset_id == 1:
        expected_filenames = ['00801__B0_map_expiration_default_e1.json',
                              '00801__B0_map_expiration_default_e1.nii.gz',
                              '00801__B0_map_expiration_default_e2_real.json',
                              '00801__B0_map_expiration_default_e2_real.nii.gz']
    elif dataset_id == 2:
        expected_filenames = [
            '01401__B0_map_expiration_volume_2DMS_product_e1.json',
            '01401__B0_map_expiration_volume_2DMS_product_e1.nii.gz',
            '01401__B0_map_expiration_volume_2DMS_product_e1_ph.json',
            '01401__B0_map_expiration_volume_2DMS_product_e1_ph.nii.gz',
            '01401__B0_map_expiration_volume_2DMS_product_e2.json',
            '01401__B0_map_expiration_volume_2DMS_product_e2.nii.gz',
            '01401__B0_map_expiration_volume_2DMS_product_e2_ph.json',
            '01401__B0_map_expiration_volume_2DMS_product_e2_ph.nii.gz']
    else:
        error_msg = f"`dataset_id` must be one of {POSSIBLE_DATASET_IDS}"
        raise ValueError(error_msg)

    # Initialise path to b0/philips_{dataset_id}
    dir_b0_philips = os.path.join(DIR_DATA, "b0", "philips" + f"_{dataset_id}")

    # Get filepaths in directory and check their names match expected_filenames
    filepaths = get_filepaths(dir_b0_philips, expected_filenames)

    # Load data
    if dataset_id == 2:
        magnitude, phase, affine, echo_times = _load_b0_siemens_philips(
            filepaths)
    elif dataset_id == 1:
        error_msg = ("Functionality to read datasets where phase data was not "
                     "saved for both echoes separately is not implemented")
        raise ValueError(error_msg)

    return magnitude, phase, affine, echo_times


def t1_philips(dataset_id):
    """Fetches t1/philips_{dataset_id} dataset

    dataset_id : int
            Number of the dataset to load:
            - dataset_id = 1 to load "t1\philips_1"
            - dataset_id = 2 to load "t1\philips_2"
    Returns
    -------
    numpy.ndarray
        image data
    numpy.ndarray
        affine matrix for image data
    numpy.ndarray
        array of inversion times, in seconds
    float
        temporal slice spacing of image, in seconds

    """

    POSSIBLE_DATASET_IDS = [1, 2]

    # Initialise hard-coded list of file names that are the expected files
    # in this test dataset. If the actual files in the directory don't match
    # this list this means that the test dataset has been corrupted.
    # Note that these file names are sorted alphabetically and not sorted by
    # increasing echo time. The sort by echo time will be done later below.
    if dataset_id == 1:
        expected_filenames = ['01901__WIP_Ti100_UoN_IREPI_SENSE.json',
                              '01901__WIP_Ti100_UoN_IREPI_SENSE.nii.gz',
                              '02001__WIP_Ti200_UoN_IREPI_SENSE.json',
                              '02001__WIP_Ti200_UoN_IREPI_SENSE.nii.gz',
                              '02101__WIP_Ti300_UoN_IREPI_SENSE.json',
                              '02101__WIP_Ti300_UoN_IREPI_SENSE.nii.gz',
                              '02201__WIP_Ti400_UoN_IREPI_SENSE.json',
                              '02201__WIP_Ti400_UoN_IREPI_SENSE.nii.gz',
                              '02301__WIP_Ti500_UoN_IREPI_SENSE.json',
                              '02301__WIP_Ti500_UoN_IREPI_SENSE.nii.gz',
                              '02401__WIP_Ti600_UoN_IREPI_SENSE.json',
                              '02401__WIP_Ti600_UoN_IREPI_SENSE.nii.gz',
                              '02501__WIP_Ti700_UoN_IREPI_SENSE.json',
                              '02501__WIP_Ti700_UoN_IREPI_SENSE.nii.gz',
                              '02601__WIP_Ti800_UoN_IREPI_SENSE.json',
                              '02601__WIP_Ti800_UoN_IREPI_SENSE.nii.gz',
                              '02701__WIP_Ti900_UoN_IREPI_SENSE.json',
                              '02701__WIP_Ti900_UoN_IREPI_SENSE.nii.gz',
                              '02801__WIP_Ti1000_UoN_IREPI_SENSE.json',
                              '02801__WIP_Ti1000_UoN_IREPI_SENSE.nii.gz',
                              '02901__WIP_Ti1100_UoN_IREPI_SENSE.json',
                              '02901__WIP_Ti1100_UoN_IREPI_SENSE.nii.gz',
                              '03001__WIP_Ti1200_UoN_IREPI_SENSE.json',
                              '03001__WIP_Ti1200_UoN_IREPI_SENSE.nii.gz',
                              '03101__WIP_Ti1300_UoN_IREPI_SENSE.json',
                              '03101__WIP_Ti1300_UoN_IREPI_SENSE.nii.gz',
                              '03201__WIP_Ti1400_UoN_IREPI_SENSE.json',
                              '03201__WIP_Ti1400_UoN_IREPI_SENSE.nii.gz',
                              '03301__WIP_Ti1500_UoN_IREPI_SENSE.json',
                              '03301__WIP_Ti1500_UoN_IREPI_SENSE.nii.gz',
                              '03401__WIP_Ti1600_UoN_IREPI_SENSE.json',
                              '03401__WIP_Ti1600_UoN_IREPI_SENSE.nii.gz',
                              '03501__WIP_Ti1700_UoN_IREPI_SENSE.json',
                              '03501__WIP_Ti1700_UoN_IREPI_SENSE.nii.gz',
                              '03601__WIP_Ti1800_UoN_IREPI_SENSE.json',
                              '03601__WIP_Ti1800_UoN_IREPI_SENSE.nii.gz',
                              '03701__WIP_Ti2000_UoN_IREPI_SENSE.json',
                              '03701__WIP_Ti2000_UoN_IREPI_SENSE.nii.gz']
    elif dataset_id == 2:
        expected_filenames = ['00901__.json',
                              '00901__.nii.gz',
                              '00901___ph.json',
                              '00901___ph.nii.gz']
    else:
        error_msg = f"`dataset_id` must be one of {POSSIBLE_DATASET_IDS}"
        raise ValueError(error_msg)

    # Initialise path to t1/philips_{dataset_id}
    dir_t1_philips = os.path.join(DIR_DATA, 't1', 'philips' + f'_{dataset_id}')

    # Get filepaths in directory and check their names match expected_filenames
    filepaths = get_filepaths(dir_t1_philips, expected_filenames)

    if dataset_id == 1:
        # Load magnitude data and corresponding inversion times (in the orig)
        image = []
        inversion_list = []
        for filepath in filepaths:

            if filepath.endswith(".nii.gz"):

                # Load NIfTI and only save the magnitude data (index 0)
                data = nib.load(filepath)
                image.append(data.get_fdata())

            elif filepath.endswith(".json"):

                # Retrieve list of echo times in the original order
                with open(filepath, 'r') as json_file:
                    hdr = json.load(json_file)
                inversion_list.append(hdr["InversionTime"])

        # Move inversion dimension to 4th dimension
        image = np.moveaxis(np.array(image), 0, -1)
        inversion_list = np.array(inversion_list)

        # Sort by increasing inversion time
        sort_idxs = np.argsort(inversion_list)
        inversion_list = inversion_list[sort_idxs]
        tss = 0
        magnitude = image[:, :, :, sort_idxs]
        phase = np.zeros(image.shape)
        affine = data.affine

    elif dataset_id == 2:
        magnitude_img = nib.load(filepaths[1])
        magnitude = magnitude_img.get_fdata()
        phase_img = nib.load(filepaths[3])
        phase = phase_img.get_fdata()
        inversion_list = list(np.arange(0.1, 1.801, 0.1))
        tss = 0.0537
        affine = magnitude_img.affine

<<<<<<< HEAD
    return magnitude, phase, affine, inversion_list, tss
=======
    return magnitude, phase, affine, inversion_list


def t2_philips(dataset_id):
    """Fetches t2/philips_{dataset_id} dataset

    dataset_id : int
            Number of the dataset to load:
            - dataset_id = 1 to load "t2\philips_1"
    Returns
    -------
    numpy.ndarray
        image data
    numpy.ndarray
        affine matrix for image data
    numpy.ndarray
        array of echo times, in seconds

    """

    POSSIBLE_DATASET_IDS = [1]

    # Initialise hard-coded list of file names that are the expected files
    # in this test dataset. If the actual files in the directory don't match
    # this list this means that the test dataset has been corrupted.
    # Note that these file names are sorted alphabetically and not sorted by
    # increasing echo time. The sort by echo time will be done later below.
    if dataset_id == 1:
        expected_filenames = ['01501__Multi_echo_10_echos_180_RFP_e1.json',
                              '01501__Multi_echo_10_echos_180_RFP_e1.nii.gz',
                              '01501__Multi_echo_10_echos_180_RFP_e10.json',
                              '01501__Multi_echo_10_echos_180_RFP_e10.nii.gz',
                              '01501__Multi_echo_10_echos_180_RFP_e11.json',
                              '01501__Multi_echo_10_echos_180_RFP_e11.nii.gz',
                              '01501__Multi_echo_10_echos_180_RFP_e3.json',
                              '01501__Multi_echo_10_echos_180_RFP_e3.nii.gz',
                              '01501__Multi_echo_10_echos_180_RFP_e4.json',
                              '01501__Multi_echo_10_echos_180_RFP_e4.nii.gz',
                              '01501__Multi_echo_10_echos_180_RFP_e5.json',
                              '01501__Multi_echo_10_echos_180_RFP_e5.nii.gz',
                              '01501__Multi_echo_10_echos_180_RFP_e6.json',
                              '01501__Multi_echo_10_echos_180_RFP_e6.nii.gz',
                              '01501__Multi_echo_10_echos_180_RFP_e7.json',
                              '01501__Multi_echo_10_echos_180_RFP_e7.nii.gz',
                              '01501__Multi_echo_10_echos_180_RFP_e8.json',
                              '01501__Multi_echo_10_echos_180_RFP_e8.nii.gz',
                              '01501__Multi_echo_10_echos_180_RFP_e9.json',
                              '01501__Multi_echo_10_echos_180_RFP_e9.nii.gz']
    else:
        error_msg = f"`dataset_id` must be one of {POSSIBLE_DATASET_IDS}"
        raise ValueError(error_msg)

    # Initialise path to t1/philips_{dataset_id}
    dir_t2_philips = os.path.join(DIR_DATA, 't2', 'philips' + f'_{dataset_id}')

    # Get filepaths in directory and check their names match expected_filenames
    filepaths = get_filepaths(dir_t2_philips, expected_filenames)

    if dataset_id == 1:
        # Load magnitude data and corresponding echo times (in the orig)
        magnitude = []
        echo_list = []
        for filepath in filepaths:

            if filepath.endswith(".nii.gz"):

                # Load NIfTI
                data = nib.load(filepath)
                magnitude.append(data.get_fdata())

            elif filepath.endswith(".json"):

                # Retrieve list of echo times in the original order
                with open(filepath, 'r') as json_file:
                    hdr = json.load(json_file)
                echo_list.append(hdr["EchoTime"])

        # Move echo dimension to 4th dimension
        magnitude = np.moveaxis(np.array(magnitude), 0, -1)
        echo_list = np.array(echo_list)

        # Sort by increasing echo time
        sort_idxs = np.argsort(echo_list)
        echo_list = echo_list[sort_idxs]
        magnitude = magnitude[:, :, :, sort_idxs]
        affine = data.affine

    return magnitude, affine, echo_list
>>>>>>> 93b46393
<|MERGE_RESOLUTION|>--- conflicted
+++ resolved
@@ -725,11 +725,7 @@
         tss = 0.0537
         affine = magnitude_img.affine
 
-<<<<<<< HEAD
     return magnitude, phase, affine, inversion_list, tss
-=======
-    return magnitude, phase, affine, inversion_list
-
 
 def t2_philips(dataset_id):
     """Fetches t2/philips_{dataset_id} dataset
@@ -815,5 +811,4 @@
         magnitude = magnitude[:, :, :, sort_idxs]
         affine = data.affine
 
-    return magnitude, affine, echo_list
->>>>>>> 93b46393
+    return magnitude, affine, echo_list